--- conflicted
+++ resolved
@@ -1,12 +1,9 @@
 # Changelog
 
-<<<<<<< HEAD
-=======
 ## v1.3.0
 
 What even is 1.2.0
 
->>>>>>> f6ab7348
 ## v1.2.0
 
 ## v1.1.0
@@ -702,4 +699,4 @@
 
 @trishankkkarthik trishankkarthik released this on Sep 21, 2013 · 1877 commits to develop since this release
 
-* TUF 0.7.5 (pre-release)
+* TUF 0.7.5 (pre-release)