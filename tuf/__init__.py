# Copyright New York University and the TUF contributors
# SPDX-License-Identifier: MIT OR Apache-2.0

"""TUF
"""

# This value is used in the requests user agent.
<<<<<<< HEAD
__version__ = "1.2.0"
=======
__version__ = "1.3.0"
>>>>>>> f6ab7348
<|MERGE_RESOLUTION|>--- conflicted
+++ resolved
@@ -5,8 +5,4 @@
 """
 
 # This value is used in the requests user agent.
-<<<<<<< HEAD
-__version__ = "1.2.0"
-=======
-__version__ = "1.3.0"
->>>>>>> f6ab7348
+__version__ = "1.3.0"