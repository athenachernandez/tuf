--- conflicted
+++ resolved
@@ -102,21 +102,14 @@
       try:
         add_key(key_dict, keyid)
       
-      except tuf.KeyAlreadyExistsError, e:
-        logger.warn(e)
+      except tuf.KeyAlreadyExistsError as e:
+        logger.warning(e)
         continue
       
       # 'tuf.Error' raised if keyid does not match the keyid for 'rsakey_dict'.
       except tuf.Error as e:
         logger.error(e)
         continue
-<<<<<<< HEAD
-      
-      except tuf.KeyAlreadyExistsError as e:
-        logger.warning(e)
-        continue
-=======
->>>>>>> 3e2bcb10
     
     else:
       logger.warning('Root Metadata file contains a key with an invalid keytype.')
